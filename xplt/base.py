--- conflicted
+++ resolved
@@ -22,8 +22,7 @@
 import matplotlib.path
 import numpy as np
 
-<<<<<<< HEAD
-from .util import defaults, flattened, defaults_for
+from .util import defaults, flattened, defaults_for, AUTO
 from .properties import (
     Property,
     find_property,
@@ -33,10 +32,6 @@
     _fmt_qty,
     _has_pint,
 )
-=======
-from .util import defaults, flattened, defaults_for, AUTO
-from .properties import Property, find_property, DataProperty, arb_unit
->>>>>>> b5e7686d
 
 
 class ManifoldMultipleLocator(mpl.ticker.MaxNLocator):
