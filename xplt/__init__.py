#!/usr/bin/env python3
# -*- coding: utf-8 -*-

__author__ = "Philipp Niedermayer"
__contact__ = "eltos@outlook.de"


<<<<<<< HEAD
__version__ = "0.11.2"
=======
__version__ = "0.11.3"
>>>>>>> b5e7686d


# expose the following in global namespace
from .colors import *
from .line import *
from .particles import *
from .phasespace import *
from .properties import *
from .timestructure import *
from .twiss import *
from .util import AUTO

# allow usage of xplt.mpl.* without importing matplotlib
import matplotlib as mpl


# Deprecated, for backwards compatibility
class TimeVariationPlot(SpillQualityPlot):
    """
    .. deprecated:: 0.8
        Use :class:`xplt.SpillQualityPlot` instead.
    """

    pass


class TimeVariationScalePlot(SpillQualityTimescalePlot):
    """
    .. deprecated:: 0.8
        Use :class:`xplt.SpillQualityTimescalePlot` instead.
    """

    pass


from . import hooks as _hooks

_hooks.try_register_hooks()

import matplotlib.style as _mpl_style


def apply_style():
    """Apply xplt's matplotlib style sheet and update rcParams"""
    _mpl_style.use("xplt.xplt")
    # import pint.formatting as _pint_formatting
    # _pint_formatting.format_default = "X"  # use explicit format instead!<|MERGE_RESOLUTION|>--- conflicted
+++ resolved
@@ -5,11 +5,7 @@
 __contact__ = "eltos@outlook.de"
 
 
-<<<<<<< HEAD
-__version__ = "0.11.2"
-=======
 __version__ = "0.11.3"
->>>>>>> b5e7686d
 
 
 # expose the following in global namespace
