--- conflicted
+++ resolved
@@ -5,11 +5,7 @@
 __contact__ = "eltos@outlook.de"
 
 
-<<<<<<< HEAD
-__version__ = "0.11.3"
-=======
-__version__ = "0.11.3-rc4"
->>>>>>> 0fb49fb3
+__version__ = "0.11.3-rc5"
 
 
 # expose the following in global namespace
